--- conflicted
+++ resolved
@@ -160,7 +160,6 @@
 				LastSwiftUpdateCheck = 0800;
 				LastUpgradeCheck = 0800;
 				TargetAttributes = {
-<<<<<<< HEAD
 					955EE5991D5E581B008C3DA8 = {
 						CreatedOnToolsVersion = 8.0;
 						ProvisioningStyle = Automatic;
@@ -168,23 +167,6 @@
 					955EE5A11D5E581B008C3DA8 = {
 						CreatedOnToolsVersion = 8.0;
 						ProvisioningStyle = Automatic;
-=======
-					95CBDB6E1BFD2B5F0065FC66 = {
-						CreatedOnToolsVersion = 7.1.1;
-						LastSwiftMigration = 0800;
-					};
-					95CBDB781BFD2B5F0065FC66 = {
-						CreatedOnToolsVersion = 7.1.1;
-						LastSwiftMigration = 0800;
-					};
-					95CBDB8B1BFD2B720065FC66 = {
-						CreatedOnToolsVersion = 7.1.1;
-						LastSwiftMigration = 0800;
-					};
-					95CBDB941BFD2B720065FC66 = {
-						CreatedOnToolsVersion = 7.1.1;
-						LastSwiftMigration = 0800;
->>>>>>> ae187f67
 					};
 				};
 			};
@@ -286,7 +268,7 @@
 				GCC_WARN_UNINITIALIZED_AUTOS = YES_AGGRESSIVE;
 				INFOPLIST_FILE = Source/Info.plist;
 				INSTALL_PATH = "$(LOCAL_LIBRARY_DIR)/Frameworks";
-				IPHONEOS_DEPLOYMENT_TARGET = 10.0;
+				IPHONEOS_DEPLOYMENT_TARGET = 8.0;
 				LD_RUNPATH_SEARCH_PATHS = "$(inherited) @executable_path/Frameworks @loader_path/Frameworks";
 				MTL_ENABLE_DEBUG_INFO = YES;
 				PRODUCT_BUNDLE_IDENTIFIER = me.dennisweissmann.DeviceKit;
@@ -296,12 +278,9 @@
 				SWIFT_ACTIVE_COMPILATION_CONDITIONS = DEBUG;
 				SWIFT_INSTALL_OBJC_HEADER = YES;
 				SWIFT_OPTIMIZATION_LEVEL = "-Onone";
-<<<<<<< HEAD
 				SWIFT_VERSION = 3.0;
-=======
-				SWIFT_VERSION = 2.3;
->>>>>>> ae187f67
 				TARGETED_DEVICE_FAMILY = "1,2";
+				TVOS_DEPLOYMENT_TARGET = 9.0;
 				VERSIONING_SYSTEM = "apple-generic";
 				VERSION_INFO_PREFIX = "";
 			};
@@ -337,21 +316,18 @@
 				GCC_WARN_UNINITIALIZED_AUTOS = YES_AGGRESSIVE;
 				INFOPLIST_FILE = Source/Info.plist;
 				INSTALL_PATH = "$(LOCAL_LIBRARY_DIR)/Frameworks";
-				IPHONEOS_DEPLOYMENT_TARGET = 10.0;
+				IPHONEOS_DEPLOYMENT_TARGET = 8.0;
 				LD_RUNPATH_SEARCH_PATHS = "$(inherited) @executable_path/Frameworks @loader_path/Frameworks";
 				MTL_ENABLE_DEBUG_INFO = NO;
 				PRODUCT_BUNDLE_IDENTIFIER = me.dennisweissmann.DeviceKit;
 				PRODUCT_NAME = "$(TARGET_NAME)";
 				SDKROOT = iphoneos;
 				SKIP_INSTALL = YES;
-<<<<<<< HEAD
 				SWIFT_INSTALL_OBJC_HEADER = YES;
 				SWIFT_OPTIMIZATION_LEVEL = "-Owholemodule";
 				SWIFT_VERSION = 3.0;
-=======
-				SWIFT_VERSION = 2.3;
->>>>>>> ae187f67
 				TARGETED_DEVICE_FAMILY = "1,2";
+				TVOS_DEPLOYMENT_TARGET = 9.0;
 				VALIDATE_PRODUCT = YES;
 				VERSIONING_SYSTEM = "apple-generic";
 				VERSION_INFO_PREFIX = "";
@@ -395,11 +371,7 @@
 				SWIFT_ACTIVE_COMPILATION_CONDITIONS = DEBUG;
 				SWIFT_OBJC_INTERFACE_HEADER_NAME = "";
 				SWIFT_OPTIMIZATION_LEVEL = "-Onone";
-<<<<<<< HEAD
 				SWIFT_VERSION = 3.0;
-=======
-				SWIFT_VERSION = 2.3;
->>>>>>> ae187f67
 			};
 			name = Debug;
 		};
@@ -432,135 +404,14 @@
 				PRODUCT_BUNDLE_IDENTIFIER = me.dennisweissmann.DeviceKitTests;
 				PRODUCT_NAME = "$(TARGET_NAME)";
 				SDKROOT = iphoneos;
-<<<<<<< HEAD
 				SWIFT_OBJC_INTERFACE_HEADER_NAME = "";
 				SWIFT_OPTIMIZATION_LEVEL = "-Owholemodule";
 				SWIFT_VERSION = 3.0;
-=======
-				SWIFT_VERSION = 2.3;
->>>>>>> ae187f67
 				VALIDATE_PRODUCT = YES;
 			};
 			name = Release;
 		};
-<<<<<<< HEAD
 		95CBDB681BFD2B440065FC66 /* Debug */ = {
-=======
-		95CBDB9E1BFD2B720065FC66 /* Debug */ = {
-			isa = XCBuildConfiguration;
-			buildSettings = {
-				ALWAYS_SEARCH_USER_PATHS = NO;
-				APPLICATION_EXTENSION_API_ONLY = YES;
-				CLANG_CXX_LANGUAGE_STANDARD = "gnu++0x";
-				CLANG_CXX_LIBRARY = "libc++";
-				CLANG_ENABLE_MODULES = YES;
-				CLANG_ENABLE_OBJC_ARC = YES;
-				CLANG_WARN_BOOL_CONVERSION = YES;
-				CLANG_WARN_CONSTANT_CONVERSION = YES;
-				CLANG_WARN_DIRECT_OBJC_ISA_USAGE = YES_ERROR;
-				CLANG_WARN_EMPTY_BODY = YES;
-				CLANG_WARN_ENUM_CONVERSION = YES;
-				CLANG_WARN_INT_CONVERSION = YES;
-				CLANG_WARN_OBJC_ROOT_CLASS = YES_ERROR;
-				CLANG_WARN_UNREACHABLE_CODE = YES;
-				CLANG_WARN__DUPLICATE_METHOD_MATCH = YES;
-				COPY_PHASE_STRIP = NO;
-				CURRENT_PROJECT_VERSION = 1;
-				DEBUG_INFORMATION_FORMAT = dwarf;
-				DEFINES_MODULE = YES;
-				DYLIB_COMPATIBILITY_VERSION = 1;
-				DYLIB_CURRENT_VERSION = 1;
-				DYLIB_INSTALL_NAME_BASE = "@rpath";
-				ENABLE_STRICT_OBJC_MSGSEND = YES;
-				ENABLE_TESTABILITY = YES;
-				GCC_C_LANGUAGE_STANDARD = gnu99;
-				GCC_DYNAMIC_NO_PIC = NO;
-				GCC_NO_COMMON_BLOCKS = YES;
-				GCC_OPTIMIZATION_LEVEL = 0;
-				GCC_PREPROCESSOR_DEFINITIONS = (
-					"DEBUG=1",
-					"$(inherited)",
-				);
-				GCC_WARN_64_TO_32_BIT_CONVERSION = YES;
-				GCC_WARN_ABOUT_RETURN_TYPE = YES_ERROR;
-				GCC_WARN_UNDECLARED_SELECTOR = YES;
-				GCC_WARN_UNINITIALIZED_AUTOS = YES_AGGRESSIVE;
-				GCC_WARN_UNUSED_FUNCTION = YES;
-				GCC_WARN_UNUSED_VARIABLE = YES;
-				INFOPLIST_FILE = Source/Info.plist;
-				INSTALL_PATH = "$(LOCAL_LIBRARY_DIR)/Frameworks";
-				LD_RUNPATH_SEARCH_PATHS = "$(inherited) @executable_path/Frameworks @loader_path/Frameworks";
-				MTL_ENABLE_DEBUG_INFO = YES;
-				ONLY_ACTIVE_ARCH = YES;
-				PRODUCT_BUNDLE_IDENTIFIER = "com.hotactionstudios.DeviceKit-tvOS";
-				PRODUCT_MODULE_NAME = DeviceKit;
-				PRODUCT_NAME = DeviceKit;
-				SDKROOT = appletvos;
-				SKIP_INSTALL = YES;
-				SWIFT_OPTIMIZATION_LEVEL = "-Onone";
-				SWIFT_VERSION = 2.3;
-				TARGETED_DEVICE_FAMILY = 3;
-				TVOS_DEPLOYMENT_TARGET = 9.0;
-				VERSIONING_SYSTEM = "apple-generic";
-				VERSION_INFO_PREFIX = "";
-			};
-			name = Debug;
-		};
-		95CBDB9F1BFD2B720065FC66 /* Release */ = {
-			isa = XCBuildConfiguration;
-			buildSettings = {
-				ALWAYS_SEARCH_USER_PATHS = NO;
-				APPLICATION_EXTENSION_API_ONLY = YES;
-				CLANG_CXX_LANGUAGE_STANDARD = "gnu++0x";
-				CLANG_CXX_LIBRARY = "libc++";
-				CLANG_ENABLE_MODULES = YES;
-				CLANG_ENABLE_OBJC_ARC = YES;
-				CLANG_WARN_BOOL_CONVERSION = YES;
-				CLANG_WARN_CONSTANT_CONVERSION = YES;
-				CLANG_WARN_DIRECT_OBJC_ISA_USAGE = YES_ERROR;
-				CLANG_WARN_EMPTY_BODY = YES;
-				CLANG_WARN_ENUM_CONVERSION = YES;
-				CLANG_WARN_INT_CONVERSION = YES;
-				CLANG_WARN_OBJC_ROOT_CLASS = YES_ERROR;
-				CLANG_WARN_UNREACHABLE_CODE = YES;
-				CLANG_WARN__DUPLICATE_METHOD_MATCH = YES;
-				COPY_PHASE_STRIP = NO;
-				CURRENT_PROJECT_VERSION = 1;
-				DEBUG_INFORMATION_FORMAT = "dwarf-with-dsym";
-				DEFINES_MODULE = YES;
-				DYLIB_COMPATIBILITY_VERSION = 1;
-				DYLIB_CURRENT_VERSION = 1;
-				DYLIB_INSTALL_NAME_BASE = "@rpath";
-				ENABLE_NS_ASSERTIONS = NO;
-				ENABLE_STRICT_OBJC_MSGSEND = YES;
-				GCC_C_LANGUAGE_STANDARD = gnu99;
-				GCC_NO_COMMON_BLOCKS = YES;
-				GCC_WARN_64_TO_32_BIT_CONVERSION = YES;
-				GCC_WARN_ABOUT_RETURN_TYPE = YES_ERROR;
-				GCC_WARN_UNDECLARED_SELECTOR = YES;
-				GCC_WARN_UNINITIALIZED_AUTOS = YES_AGGRESSIVE;
-				GCC_WARN_UNUSED_FUNCTION = YES;
-				GCC_WARN_UNUSED_VARIABLE = YES;
-				INFOPLIST_FILE = Source/Info.plist;
-				INSTALL_PATH = "$(LOCAL_LIBRARY_DIR)/Frameworks";
-				LD_RUNPATH_SEARCH_PATHS = "$(inherited) @executable_path/Frameworks @loader_path/Frameworks";
-				MTL_ENABLE_DEBUG_INFO = NO;
-				PRODUCT_BUNDLE_IDENTIFIER = "com.hotactionstudios.DeviceKit-tvOS";
-				PRODUCT_MODULE_NAME = DeviceKit;
-				PRODUCT_NAME = DeviceKit;
-				SDKROOT = appletvos;
-				SKIP_INSTALL = YES;
-				SWIFT_VERSION = 2.3;
-				TARGETED_DEVICE_FAMILY = 3;
-				TVOS_DEPLOYMENT_TARGET = 9.0;
-				VALIDATE_PRODUCT = YES;
-				VERSIONING_SYSTEM = "apple-generic";
-				VERSION_INFO_PREFIX = "";
-			};
-			name = Release;
-		};
-		95CBDBA11BFD2B720065FC66 /* Debug */ = {
->>>>>>> ae187f67
 			isa = XCBuildConfiguration;
 			buildSettings = {
 				CLANG_WARN_BOOL_CONVERSION = YES;
@@ -581,17 +432,7 @@
 				GCC_WARN_UNUSED_VARIABLE = YES;
 				LD_RUNPATH_SEARCH_PATHS = "@loader_path/Frameworks @executable_path/Frameworks @loader_path/../Frameworks @executable_path/../Frameworks";
 				ONLY_ACTIVE_ARCH = YES;
-<<<<<<< HEAD
 				SUPPORTED_PLATFORMS = "iphonesimulator iphoneos appletvos appletvsimulator";
-=======
-				PRODUCT_BUNDLE_IDENTIFIER = "com.hotactionstudios.DeviceKit-tvOSTests";
-				PRODUCT_NAME = "$(TARGET_NAME)";
-				SDKROOT = appletvos;
-				SWIFT_OBJC_BRIDGING_HEADER = "";
-				SWIFT_OPTIMIZATION_LEVEL = "-Onone";
-				SWIFT_VERSION = 2.3;
-				TVOS_DEPLOYMENT_TARGET = 9.0;
->>>>>>> ae187f67
 			};
 			name = Debug;
 		};
@@ -613,21 +454,8 @@
 				GCC_WARN_UNINITIALIZED_AUTOS = YES;
 				GCC_WARN_UNUSED_FUNCTION = YES;
 				GCC_WARN_UNUSED_VARIABLE = YES;
-<<<<<<< HEAD
 				LD_RUNPATH_SEARCH_PATHS = "@loader_path/Frameworks @executable_path/Frameworks @loader_path/../Frameworks @executable_path/../Frameworks";
 				SUPPORTED_PLATFORMS = "iphonesimulator iphoneos appletvos appletvsimulator";
-=======
-				INFOPLIST_FILE = Tests/Info.plist;
-				LD_RUNPATH_SEARCH_PATHS = "$(inherited) @executable_path/Frameworks @loader_path/Frameworks";
-				MTL_ENABLE_DEBUG_INFO = NO;
-				PRODUCT_BUNDLE_IDENTIFIER = "com.hotactionstudios.DeviceKit-tvOSTests";
-				PRODUCT_NAME = "$(TARGET_NAME)";
-				SDKROOT = appletvos;
-				SWIFT_OBJC_BRIDGING_HEADER = "";
-				SWIFT_VERSION = 2.3;
-				TVOS_DEPLOYMENT_TARGET = 9.0;
-				VALIDATE_PRODUCT = YES;
->>>>>>> ae187f67
 			};
 			name = Release;
 		};
@@ -641,6 +469,7 @@
 				955EE5AD1D5E581B008C3DA8 /* Release */,
 			);
 			defaultConfigurationIsVisible = 0;
+			defaultConfigurationName = Release;
 		};
 		955EE5AE1D5E581B008C3DA8 /* Build configuration list for PBXNativeTarget "DeviceKitTests" */ = {
 			isa = XCConfigurationList;
@@ -649,6 +478,7 @@
 				955EE5B01D5E581B008C3DA8 /* Release */,
 			);
 			defaultConfigurationIsVisible = 0;
+			defaultConfigurationName = Release;
 		};
 		95CBDB671BFD2B440065FC66 /* Build configuration list for PBXProject "DeviceKit" */ = {
 			isa = XCConfigurationList;
