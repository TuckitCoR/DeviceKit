--- conflicted
+++ resolved
@@ -181,44 +181,14 @@
 
         // I know that reduce is O(n^2) (see http://airspeedvelocity.net/2015/08/03/arrays-linked-lists-and-performance/) but it's *so* nice ❤️ and since we are working with very short strings it shouldn't matter.
         let identifier = mirror.children.reduce("") { identifier, element in
-<<<<<<< HEAD
-            guard let value = element.value as? Int8, value != 0 else { return identifier }
-=======
             guard let value = element.value as? Int8,
                       value != 0 else { return identifier }
->>>>>>> 6ad2b4f0
             return identifier + String(UnicodeScalar(UInt8(value)))
         }
 
         func mapIdentifierToDevice(_ identifier: String) -> Device {
             #if os(iOS)
                 switch identifier {
-<<<<<<< HEAD
-                case "iPod5,1":                                 return Device.iPodTouch5
-                case "iPod7,1":                                 return Device.iPodTouch6
-                case "iPhone3,1", "iPhone3,2", "iPhone3,3":     return Device.iPhone4
-                case "iPhone4,1":                               return Device.iPhone4s
-                case "iPhone5,1", "iPhone5,2":                  return Device.iPhone5
-                case "iPhone5,3", "iPhone5,4":                  return Device.iPhone5c
-                case "iPhone6,1", "iPhone6,2":                  return Device.iPhone5s
-                case "iPhone7,2":                               return Device.iPhone6
-                case "iPhone7,1":                               return Device.iPhone6Plus
-                case "iPhone8,1":                               return Device.iPhone6s
-                case "iPhone8,2":                               return Device.iPhone6sPlus
-                case "iPhone8,4":                               return Device.iPhoneSE
-                case "iPad2,1", "iPad2,2", "iPad2,3", "iPad2,4":return Device.iPad2
-                case "iPad3,1", "iPad3,2", "iPad3,3":           return Device.iPad3
-                case "iPad3,4", "iPad3,5", "iPad3,6":           return Device.iPad4
-                case "iPad4,1", "iPad4,2", "iPad4,3":           return Device.iPadAir
-                case "iPad5,3", "iPad5,4":                      return Device.iPadAir2
-                case "iPad2,5", "iPad2,6", "iPad2,7":           return Device.iPadMini
-                case "iPad4,4", "iPad4,5", "iPad4,6":           return Device.iPadMini2
-                case "iPad4,7", "iPad4,8", "iPad4,9":           return Device.iPadMini3
-                case "iPad5,1", "iPad5,2":                      return Device.iPadMini4
-                case "iPad6,3", "iPad6,4", "iPad6,7", "iPad6,8":return Device.iPadPro
-                case "i386", "x86_64":                          return Device.simulator(mapIdentifierToDevice(String(validatingUTF8: getenv("SIMULATOR_MODEL_IDENTIFIER"))!))
-                default:                                        return Device.unknownDevice(identifier)
-=======
                 case "iPod5,1":                                 return .iPodTouch5
                 case "iPod7,1":                                 return .iPodTouch6
                 case "iPhone3,1", "iPhone3,2", "iPhone3,3":     return .iPhone4
@@ -243,7 +213,6 @@
                 case "iPad6,3", "iPad6,4", "iPad6,7", "iPad6,8":return .iPadPro
                 case "i386", "x86_64":                          return .simulator(mapIdentifierToDevice(String(validatingUTF8: getenv("SIMULATOR_MODEL_IDENTIFIER"))!))
                 default:                                        return .unknownDevice(identifier)
->>>>>>> 6ad2b4f0
                 }
             #elseif os(tvOS)
                 switch identifier {
@@ -387,7 +356,7 @@
         case unspecified
 
         private init() {
-            switch UIDevice.current.userInterfaceIdiom {
+            switch UIDevice.current().userInterfaceIdiom {
             case .pad:          self = .pad
             case .phone:        self = .phone
             case .tv:           self = .tv
@@ -400,27 +369,27 @@
 
     /// The name identifying the device (e.g. "Dennis' iPhone").
     public var name: String {
-        return UIDevice.current.name
+        return UIDevice.current().name
     }
 
     /// The name of the operating system running on the device represented by the receiver (e.g. "iPhone OS" or "tvOS").
     public var systemName: String {
-        return UIDevice.current.systemName
+        return UIDevice.current().systemName
     }
 
     /// The current version of the operating system (e.g. 8.4 or 9.2).
     public var systemVersion: String {
-        return UIDevice.current.systemVersion
+        return UIDevice.current().systemVersion
     }
 
     /// The model of the device (e.g. "iPhone" or "iPod Touch").
     public var model: String {
-        return UIDevice.current.model
+        return UIDevice.current().model
     }
 
     /// The model of the device as a localized string.
     public var localizedModel: String {
-        return UIDevice.current.localizedModel
+        return UIDevice.current().localizedModel
     }
 
 }
@@ -493,23 +462,17 @@
         /// The associated value is in percent (0-100).
         case unplugged(Int)
 
-<<<<<<< HEAD
-        private init() {
-            UIDevice.current.isBatteryMonitoringEnabled = true
-            let batteryLevel = Int(round(UIDevice.current.batteryLevel * 100))  // round() is actually not needed anymore since -[batteryLevel] seems to always return a two-digit precision number
-=======
         fileprivate init() {
             UIDevice.current().isBatteryMonitoringEnabled = true
             let batteryLevel = Int(round(UIDevice.current().batteryLevel * 100))  // round() is actually not needed anymore since -[batteryLevel] seems to always return a two-digit precision number
->>>>>>> 6ad2b4f0
                                                                                         // but maybe that changes in the future.
-            switch UIDevice.current.batteryState {
+            switch UIDevice.current().batteryState {
             case .charging: self = .charging(batteryLevel)
             case .full:     self = .full
             case .unplugged:self = .unplugged(batteryLevel)
             case .unknown:  self = .full    // Should never happen since `batteryMonitoring` is enabled.
             }
-            UIDevice.current.isBatteryMonitoringEnabled = false
+            UIDevice.current().isBatteryMonitoringEnabled = false
         }
 
         public var description: String {
